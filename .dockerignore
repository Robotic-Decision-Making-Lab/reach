--- conflicted
+++ resolved
@@ -1,12 +1,9 @@
 # ignore everything
 *
 
-<<<<<<< HEAD
-# Allow your ROS 2 packages here, e.g.:
-!example_pkg
-=======
 # Except the following
-!example_pkg
+!reach_bringup
+!reach_description
+!reach_hardware
 
-!ros2.repos
->>>>>>> c81eda69
+!ros2.repos